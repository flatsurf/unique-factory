/**********************************************************************
 *  This file is part of unique-factory.
 *
 *        Copyright (C) 2019 Julian Rüth
 *
 * Permission is hereby granted, free of charge, to any person obtaining a
 * copy of this software and associated documentation files (the "Software"),
 * to deal in the Software without restriction, including without limitation
 * the rights to use, copy, modify, merge, publish, distribute, sublicense,
 * and/or sell copies of the Software, and to permit persons to whom the
 * Software is furnished to do so, subject to the following conditions:
 * 
 * The above copyright notice and this permission notice shall be included in
 * all copies or substantial portions of the Software.
 * 
 * THE SOFTWARE IS PROVIDED "AS IS", WITHOUT WARRANTY OF ANY KIND, EXPRESS OR
 * IMPLIED, INCLUDING BUT NOT LIMITED TO THE WARRANTIES OF MERCHANTABILITY,
 * FITNESS FOR A PARTICULAR PURPOSE AND NONINFRINGEMENT. IN NO EVENT SHALL THE
 * AUTHORS OR COPYRIGHT HOLDERS BE LIABLE FOR ANY CLAIM, DAMAGES OR OTHER
 * LIABILITY, WHETHER IN AN ACTION OF CONTRACT, TORT OR OTHERWISE, ARISING
 * FROM, OUT OF OR IN CONNECTION WITH THE SOFTWARE OR THE USE OR OTHER
 * DEALINGS IN THE SOFTWARE.
 *********************************************************************/

#ifndef LIBUNIQUEFACTORY_UNIQUE_FACTORY_HPP
#define LIBUNIQUEFACTORY_UNIQUE_FACTORY_HPP

#include <cassert>
#include <functional>
#include <list>
#include <memory>
#include <mutex>

using std::function;
using std::list;
using std::pair;
using std::shared_ptr;
using std::tuple;
using std::weak_ptr;

namespace unique_factory {

template <typename T>
struct is_shared_ptr : std::false_type {
  using weak = T;
};

template <typename T>
struct is_shared_ptr<std::shared_ptr<T>> : std::true_type {
  using weak = std::weak_ptr<T>;
};

template <typename T>
constexpr bool is_shared_ptr_v = is_shared_ptr<T>::value;

template <typename T>
struct is_weak_ptr : std::false_type {
  using shared = T;
};

template <typename T>
struct is_weak_ptr<std::weak_ptr<T>> : std::true_type {
  using shared = std::shared_ptr<T>;
};

template <typename T>
constexpr bool is_weak_ptr_v = is_weak_ptr<T>::value;

template <typename T>
struct is_unique_ptr : std::false_type {};

template <typename T>
struct is_unique_ptr<std::unique_ptr<T>> : std::true_type {};

template <typename T>
constexpr bool is_unique_ptr_v = is_unique_ptr<T>::value;

// A thread-safe factory that creates unique cached objects. This
// is essentially trying to reimplement SageMath's UniqueFactory
// with C++ smart pointers.
template <typename V, typename... K>
class UniqueFactory {
  std::mutex mutex;

  using InternalKey = tuple<K...>;
  using InternalValue = V;
  using ExposedValue = typename is_weak_ptr<V>::shared;

  using Storage = pair<InternalKey, InternalValue>;

  list<Storage> cache;

  static bool isAlive(const Storage& entry) {
    return isAlive(entry.first) && isAlive(entry.second);
  }

  static bool isAlive(const InternalKey& key) {
    return (isAlive(std::get<K>(key)) && ... );
  }

  template <typename T>
<<<<<<< HEAD
  static decltype(auto) target(T&& ptr) {
    return std::forward<T>(ptr);
  }

  template <typename T>
  static decltype(auto) target(std::weak_ptr<T>&& ptr) {
    assert(!ptr.expired());
    return ptr.lock();
=======
  static bool isAlive(const T& value) {
    if constexpr (is_weak_ptr_v<T>) {
      return !value.expired();
    } else {
      return true;
    }
>>>>>>> 7bb152e5
  }

  template <typename T>
  static constexpr bool false_v = false;

  static bool eq(const InternalKey& lhs, const InternalKey& rhs) {
    return (eq(std::get<K>(lhs), std::get<K>(rhs)) && ...);
  }

  template <typename T>
<<<<<<< HEAD
  static bool eqKeyEntry(T&& s, T&& t) {
    return s == t;
  }

  template <typename T>
  static bool eqKeyEntry(std::unique_ptr<T>&& s, std::unique_ptr<T>&& t) {
    return (s == nullptr && t == nullptr) || *s == *t;
  }

  template <typename T>
  static bool eqKeyEntry(std::shared_ptr<T>&& s, std::shared_ptr<T>&& t) {
    return (s == nullptr && t == nullptr) || *s == *t;
  }

  template <typename T>
  static bool eqKeyEntry(std::weak_ptr<T>&& s, std::weak_ptr<T>&& t) {
    assert(!s.expired());
    assert(!t.expired());
    return s.lock() == t.lock();
  }

 public:
  UniqueFactory() {
    static_assert(!is_weak_ptr<V>::value && !is_shared_ptr<V>::value && !is_unique_ptr<V>::value && !std::is_pointer<V>::value, "V must be a non-pointer type");
#if  __cplusplus >= 201703L
    static_assert(std::conjunction_v<std::negation<is_weak_ptr<K>>...>, "K must be not contain weak pointers");
#endif
  }

=======
  static bool eq(const T& lhs, const T& rhs) {
    if constexpr (is_weak_ptr_v<T>) {
      return !lhs.expired() && !rhs.expired() && lhs.lock() == rhs.lock();
    } else {
      return lhs == rhs;
    }
  }

 public:
  UniqueFactory() = default;
>>>>>>> 7bb152e5
  UniqueFactory(const UniqueFactory&) = delete;
  UniqueFactory(UniqueFactory&&) = delete;
  UniqueFactory& operator=(const UniqueFactory&) = delete;
  UniqueFactory& operator=(UniqueFactory&&) = delete;

  ExposedValue get(const K&... k, function<ExposedValue()> create) {
    std::lock_guard<std::mutex> lock(mutex);

    InternalKey key{k...};

    auto it = cache.begin();
    while (it != cache.end()) {
      if (!isAlive(*it)) {
        auto jt = it;
        it++;
        cache.erase(jt);
        continue;
      }
      if (eq(it->first, key)) {
        if constexpr (is_weak_ptr<InternalValue>::value) {
          return it->second.lock();
        } else {
          return it->second;
        }
      }

      ++it;
    }

    auto ret = create();
    cache.emplace_front(Storage(key, ret));
    return ret;
  }

  template <typename T = ExposedValue> 
  T get(const K&... k, function<typename T::element_type*()> create) {
    return get(k..., [&]() {
      return std::shared_ptr<typename T::element_type>(create());
    });
  }

  template <typename T = ExposedValue> 
  T get(const K&... k, function<typename T::element_type()> create) {
    return get(k..., [&]() {
      return std::make_shared<typename T::element_type>(create());
    });
  }
};

}

#endif<|MERGE_RESOLUTION|>--- conflicted
+++ resolved
@@ -38,6 +38,8 @@
 using std::tuple;
 using std::weak_ptr;
 
+namespace {
+
 namespace unique_factory {
 
 template <typename T>
@@ -94,80 +96,61 @@
     return isAlive(entry.first) && isAlive(entry.second);
   }
 
-  static bool isAlive(const InternalKey& key) {
-    return (isAlive(std::get<K>(key)) && ... );
-  }
-
-  template <typename T>
-<<<<<<< HEAD
-  static decltype(auto) target(T&& ptr) {
-    return std::forward<T>(ptr);
-  }
-
-  template <typename T>
-  static decltype(auto) target(std::weak_ptr<T>&& ptr) {
-    assert(!ptr.expired());
-    return ptr.lock();
-=======
-  static bool isAlive(const T& value) {
-    if constexpr (is_weak_ptr_v<T>) {
-      return !value.expired();
-    } else {
-      return true;
-    }
->>>>>>> 7bb152e5
+  template<std::size_t I = 0, typename... T>
+  static std::enable_if_t<I == sizeof...(T), bool> isAlive(const std::tuple<T...>&) {
+    return true;
+  }
+
+  template<std::size_t I = 0, typename... T>
+  static std::enable_if_t<I < sizeof...(T), bool> isAlive(const std::tuple<T...>& key) {
+    return isAlive(std::get<I>(key)) && isAlive<I + 1, T...>(key);
+  }
+
+  template <typename T>
+  static bool isAlive(const T&) {
+    return true;
+  }
+
+  template <typename T>
+  static bool isAlive(const std::weak_ptr<T>& value) {
+    return !value.expired();
   }
 
   template <typename T>
   static constexpr bool false_v = false;
 
-  static bool eq(const InternalKey& lhs, const InternalKey& rhs) {
-    return (eq(std::get<K>(lhs), std::get<K>(rhs)) && ...);
-  }
-
-  template <typename T>
-<<<<<<< HEAD
-  static bool eqKeyEntry(T&& s, T&& t) {
-    return s == t;
-  }
-
-  template <typename T>
-  static bool eqKeyEntry(std::unique_ptr<T>&& s, std::unique_ptr<T>&& t) {
-    return (s == nullptr && t == nullptr) || *s == *t;
-  }
-
-  template <typename T>
-  static bool eqKeyEntry(std::shared_ptr<T>&& s, std::shared_ptr<T>&& t) {
-    return (s == nullptr && t == nullptr) || *s == *t;
-  }
-
-  template <typename T>
-  static bool eqKeyEntry(std::weak_ptr<T>&& s, std::weak_ptr<T>&& t) {
-    assert(!s.expired());
-    assert(!t.expired());
-    return s.lock() == t.lock();
-  }
-
- public:
-  UniqueFactory() {
-    static_assert(!is_weak_ptr<V>::value && !is_shared_ptr<V>::value && !is_unique_ptr<V>::value && !std::is_pointer<V>::value, "V must be a non-pointer type");
-#if  __cplusplus >= 201703L
-    static_assert(std::conjunction_v<std::negation<is_weak_ptr<K>>...>, "K must be not contain weak pointers");
-#endif
-  }
-
-=======
+  template<std::size_t I = 0, typename... T>
+  std::enable_if_t<I < sizeof...(T), bool> isAlive(const std::tuple<T...>& lhs, const std::tuple<T...>& rhs) {
+    return eq(std::get<I>(lhs), std::get<I>(rhs)) && eq<I + 1, T...>(lhs, rhs);
+  }
+
+  template<std::size_t I = 0, typename... T>
+  std::enable_if_t<I == sizeof...(T), bool> isAlive(const std::tuple<T...>& lhs, const std::tuple<T...>& rhs) {
+    return true;
+  }
+
+  template <typename T>
   static bool eq(const T& lhs, const T& rhs) {
-    if constexpr (is_weak_ptr_v<T>) {
-      return !lhs.expired() && !rhs.expired() && lhs.lock() == rhs.lock();
-    } else {
-      return lhs == rhs;
-    }
+    return lhs == rhs;
+  }
+
+  template <typename T>
+  static bool eq(const std::weak_ptr<T>& lhs, const std::weak_ptr<T>& rhs) {
+    return !lhs.expired() && !rhs.expired() && lhs.lock() == rhs.lock();
+  }
+
+  template <typename T>
+  static ExposedValue get(const T& value) {
+    return value;
+  }
+
+  template <typename T>
+  static ExposedValue get(const std::weak_ptr<T>& value) {
+    return value.lock();
   }
 
  public:
   UniqueFactory() = default;
->>>>>>> 7bb152e5
   UniqueFactory(const UniqueFactory&) = delete;
   UniqueFactory(UniqueFactory&&) = delete;
   UniqueFactory& operator=(const UniqueFactory&) = delete;
@@ -187,11 +170,7 @@
         continue;
       }
       if (eq(it->first, key)) {
-        if constexpr (is_weak_ptr<InternalValue>::value) {
-          return it->second.lock();
-        } else {
-          return it->second;
-        }
+        return get(it->second);
       }
 
       ++it;
@@ -219,4 +198,6 @@
 
 }
 
+}
+
 #endif