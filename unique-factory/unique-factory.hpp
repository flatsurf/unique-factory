--- conflicted
+++ resolved
@@ -33,14 +33,10 @@
 
 namespace unique_factory {
 
-<<<<<<< HEAD
 namespace {
 
-template <typename Key, typename Value, typename Hash = std::hash<Key>, typename KeyEqual = std::equal_to<Key>>
-=======
 template <typename Key, typename Value, typename Hash = std::hash<Key>,
           typename KeyEqual = std::equal_to<Key>>
->>>>>>> 9c9b7756
 class UniqueFactory {
   std::mutex mutex;
 
